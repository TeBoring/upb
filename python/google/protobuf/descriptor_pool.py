--- conflicted
+++ resolved
@@ -57,6 +57,8 @@
 
 __author__ = 'matthewtoia@google.com (Matt Toia)'
 
+import sys
+
 from google.protobuf import descriptor
 from google.protobuf import descriptor_database
 from google.protobuf import text_encoding
@@ -190,7 +192,8 @@
 
     try:
       file_proto = self._internal_db.FindFileByName(file_name)
-    except KeyError as error:
+    except KeyError:
+      _, error, _ = sys.exc_info()  #PY25 compatible for GAE.
       if self._descriptor_db:
         file_proto = self._descriptor_db.FindFileByName(file_name)
       else:
@@ -225,7 +228,8 @@
 
     try:
       file_proto = self._internal_db.FindFileContainingSymbol(symbol)
-    except KeyError as error:
+    except KeyError:
+      _, error, _ = sys.exc_info()  #PY25 compatible for GAE.
       if self._descriptor_db:
         file_proto = self._descriptor_db.FindFileContainingSymbol(symbol)
       else:
@@ -288,44 +292,6 @@
           options=file_proto.options,
           serialized_pb=file_proto.SerializeToString(),
           dependencies=direct_deps)
-<<<<<<< HEAD
-      scope = {}
-
-      # This loop extracts all the message and enum types from all the
-      # dependencoes of the file_proto. This is necessary to create the
-      # scope of available message types when defining the passed in
-      # file proto.
-      for dependency in built_deps:
-        scope.update(self._ExtractSymbols(
-            list(dependency.message_types_by_name.values())))
-        scope.update((_PrefixWithDot(enum.full_name), enum)
-                     for enum in list(dependency.enum_types_by_name.values()))
-
-      for message_type in file_proto.message_type:
-        message_desc = self._ConvertMessageDescriptor(
-            message_type, file_proto.package, file_descriptor, scope)
-        file_descriptor.message_types_by_name[message_desc.name] = message_desc
-
-      for enum_type in file_proto.enum_type:
-        file_descriptor.enum_types_by_name[enum_type.name] = (
-            self._ConvertEnumDescriptor(enum_type, file_proto.package,
-                                        file_descriptor, None, scope))
-
-      for index, extension_proto in enumerate(file_proto.extension):
-        extension_desc = self.MakeFieldDescriptor(
-            extension_proto, file_proto.package, index, is_extension=True)
-        extension_desc.containing_type = self._GetTypeFromScope(
-            file_descriptor.package, extension_proto.extendee, scope)
-        self.SetFieldType(extension_proto, extension_desc,
-                          file_descriptor.package, scope)
-        file_descriptor.extensions_by_name[extension_desc.name] = extension_desc
-
-      for desc_proto in file_proto.message_type:
-        self.SetAllFieldTypes(file_proto.package, desc_proto, scope)
-
-      if file_proto.package:
-        desc_proto_prefix = _PrefixWithDot(file_proto.package)
-=======
       if _USE_C_DESCRIPTORS:
         # When using C++ descriptors, all objects defined in the file were added
         # to the C++ database when the FileDescriptor was built above.
@@ -342,7 +308,6 @@
           _AddMessageDescriptor(message_type)
         for enum_type in file_descriptor.enum_types_by_name.values():
           _AddEnumDescriptor(enum_type)
->>>>>>> 38a56ee4
       else:
         scope = {}
 
