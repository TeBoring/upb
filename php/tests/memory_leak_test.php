<?php

# phpunit has memory leak by itself. Thus, it cannot be used to test memory leak.

require_once('generated/NoNamespaceEnum.php');
require_once('generated/NoNamespaceMessage.php');
require_once('generated/NoNamespaceMessage_NestedEnum.php');
require_once('generated/PrefixEmpty.php');
require_once('generated/PrefixTestPrefix.php');
require_once('generated/TestEmptyNamespace.php');
require_once('generated/Bar/TestInclude.php');
require_once('generated/Foo/PBARRAY.php');
require_once('generated/Foo/PBEmpty.php');
require_once('generated/Foo/TestEnum.php');
require_once('generated/Foo/TestIncludeNamespaceMessage.php');
require_once('generated/Foo/TestIncludePrefixMessage.php');
require_once('generated/Foo/TestMessage.php');
require_once('generated/Foo/TestMessage_Empty.php');
require_once('generated/Foo/TestMessage_NestedEnum.php');
require_once('generated/Foo/TestMessage_Sub.php');
require_once('generated/Foo/TestPackedMessage.php');
require_once('generated/Foo/TestPhpDoc.php');
require_once('generated/Foo/TestRandomFieldOrder.php');
require_once('generated/Foo/TestReverseFieldOrder.php');
require_once('generated/Foo/TestUnpackedMessage.php');
require_once('generated/Foo/testLowerCaseMessage.php');
require_once('generated/Foo/testLowerCaseEnum.php');
require_once('generated/GPBMetadata/Proto/Test.php');
require_once('generated/GPBMetadata/Proto/TestEmptyPhpNamespace.php');
require_once('generated/GPBMetadata/Proto/TestInclude.php');
require_once('generated/GPBMetadata/Proto/TestNoNamespace.php');
require_once('generated/GPBMetadata/Proto/TestPhpNamespace.php');
require_once('generated/GPBMetadata/Proto/TestPrefix.php');
require_once('generated/Php/Test/TestNamespace.php');
require_once('test_util.php');

use Google\Protobuf\Internal\RepeatedField;
use Google\Protobuf\Internal\GPBType;
use Foo\TestMessage;
use Foo\TestMessage_Sub;

$from = new TestMessage();
TestUtil::setTestMessage($from);
TestUtil::assertTestMessage($from);

$data = $from->serializeToString();

$to = new TestMessage();
$to->mergeFromString($data);

TestUtil::assertTestMessage($to);

// TODO(teboring): This causes following tests fail in php7.
# $from->setRecursive($from);

$arr = new RepeatedField(GPBType::MESSAGE, TestMessage::class);
$arr[] = new TestMessage;
$arr[0]->SetRepeatedRecursive($arr);

// Test oneof fields.
$m = new TestMessage();

$m->setOneofInt32(1);
assert(1 === $m->getOneofInt32());
assert(0.0 === $m->getOneofFloat());
assert('' === $m->getOneofString());
assert(NULL === $m->getOneofMessage());
$data = $m->serializeToString();
$n = new TestMessage();
$n->mergeFromString($data);
assert(1 === $n->getOneofInt32());

$m->setOneofFloat(2.0);
assert(0 === $m->getOneofInt32());
assert(2.0 === $m->getOneofFloat());
assert('' === $m->getOneofString());
assert(NULL === $m->getOneofMessage());
$data = $m->serializeToString();
$n = new TestMessage();
$n->mergeFromString($data);
assert(2.0 === $n->getOneofFloat());

$m->setOneofString('abc');
assert(0 === $m->getOneofInt32());
assert(0.0 === $m->getOneofFloat());
assert('abc' === $m->getOneofString());
assert(NULL === $m->getOneofMessage());
$data = $m->serializeToString();
$n = new TestMessage();
$n->mergeFromString($data);
assert('abc' === $n->getOneofString());

$sub_m = new TestMessage_Sub();
$sub_m->setA(1);
$m->setOneofMessage($sub_m);
assert(0 === $m->getOneofInt32());
assert(0.0 === $m->getOneofFloat());
assert('' === $m->getOneofString());
assert(1 === $m->getOneofMessage()->getA());
$data = $m->serializeToString();
$n = new TestMessage();
$n->mergeFromString($data);
assert(1 === $n->getOneofMessage()->getA());

$m = new TestMessage();
$m->mergeFromString(hex2bin('F80601'));
assert('F80601', bin2hex($m->serializeToString()));

// Test create repeated field via array.
<<<<<<< HEAD
$str_arr = array();
=======
$str_arr = array("abc");
>>>>>>> 457f6a60
$m = new TestMessage();
$m->setRepeatedString($str_arr);

// Test create map field via array.
<<<<<<< HEAD
$str_arr = array();
$m = new TestMessage();
$m->setMapStringString($str_arr);

=======
$str_arr = array("abc"=>"abc");
$m = new TestMessage();
$m->setMapStringString($str_arr);

// Test unset
$from = new TestMessage();
TestUtil::setTestMessage($from);
unset($from);

// Test wellknown
$from = new \Google\Protobuf\Timestamp();
$from->setSeconds(1);
assert(1, $from->getSeconds());

$from = new \Google\Protobuf\Value();
$from->setNumberValue(1);
assert(1, $from->getNumberValue());

// Test descriptor
$pool = \Google\Protobuf\DescriptorPool::getGeneratedPool();
$desc = $pool->getDescriptorByClassName("\Foo\TestMessage");
$field = $desc->getField(1);

>>>>>>> 457f6a60
# $from = new TestMessage();
# $to = new TestMessage();
# TestUtil::setTestMessage($from);
# $to->mergeFrom($from);
# TestUtil::assertTestMessage($to);<|MERGE_RESOLUTION|>--- conflicted
+++ resolved
@@ -107,21 +107,11 @@
 assert('F80601', bin2hex($m->serializeToString()));
 
 // Test create repeated field via array.
-<<<<<<< HEAD
-$str_arr = array();
-=======
 $str_arr = array("abc");
->>>>>>> 457f6a60
 $m = new TestMessage();
 $m->setRepeatedString($str_arr);
 
 // Test create map field via array.
-<<<<<<< HEAD
-$str_arr = array();
-$m = new TestMessage();
-$m->setMapStringString($str_arr);
-
-=======
 $str_arr = array("abc"=>"abc");
 $m = new TestMessage();
 $m->setMapStringString($str_arr);
@@ -145,7 +135,6 @@
 $desc = $pool->getDescriptorByClassName("\Foo\TestMessage");
 $field = $desc->getField(1);
 
->>>>>>> 457f6a60
 # $from = new TestMessage();
 # $to = new TestMessage();
 # TestUtil::setTestMessage($from);
