--- conflicted
+++ resolved
@@ -21,13 +21,10 @@
 ** - handling of keys/escape-sequences/etc that span input buffers.
 */
 
-<<<<<<< HEAD
-#include <ctype.h>
-=======
 /* Need to define _XOPEN_SOURCE before any include to make strptime work. */
 #define _XOPEN_SOURCE 700
 
->>>>>>> 51f30e06
+#include <ctype.h>
 #include <errno.h>
 #include <float.h>
 #include <math.h>
@@ -2517,19 +2514,11 @@
  * final state once, when the closing '"' is seen. */
 
 
-<<<<<<< HEAD
-#line 2690 "upb/json/parser.rl"
-
-
-
-#line 2516 "upb/json/parser.c"
-=======
-#line 2736 "upb/json/parser.rl"
-
-
-
-#line 2562 "upb/json/parser.c"
->>>>>>> 51f30e06
+#line 2696 "upb/json/parser.rl"
+
+
+
+#line 2522 "upb/json/parser.c"
 static const char _json_actions[] = {
 	0, 1, 0, 1, 1, 1, 3, 1, 
 	4, 1, 6, 1, 7, 1, 8, 1, 
@@ -2781,11 +2770,7 @@
 static const int json_en_main = 1;
 
 
-<<<<<<< HEAD
-#line 2693 "upb/json/parser.rl"
-=======
-#line 2739 "upb/json/parser.rl"
->>>>>>> 51f30e06
+#line 2699 "upb/json/parser.rl"
 
 size_t parse(void *closure, const void *hd, const char *buf, size_t size,
              const upb_bufhandle *handle) {
@@ -2808,11 +2793,7 @@
   capture_resume(parser, buf);
 
   
-<<<<<<< HEAD
-#line 2791 "upb/json/parser.c"
-=======
-#line 2837 "upb/json/parser.c"
->>>>>>> 51f30e06
+#line 2797 "upb/json/parser.c"
 	{
 	int _klen;
 	unsigned int _trans;
@@ -2887,203 +2868,103 @@
 		switch ( *_acts++ )
 		{
 	case 1:
-<<<<<<< HEAD
-#line 2521 "upb/json/parser.rl"
+#line 2527 "upb/json/parser.rl"
 	{ p--; {cs = stack[--top]; goto _again;} }
 	break;
 	case 2:
-#line 2523 "upb/json/parser.rl"
+#line 2529 "upb/json/parser.rl"
 	{ p--; {stack[top++] = cs; cs = 23;goto _again;} }
 	break;
 	case 3:
-#line 2527 "upb/json/parser.rl"
+#line 2533 "upb/json/parser.rl"
 	{ start_text(parser, p); }
 	break;
 	case 4:
-#line 2528 "upb/json/parser.rl"
+#line 2534 "upb/json/parser.rl"
 	{ CHECK_RETURN_TOP(end_text(parser, p)); }
 	break;
 	case 5:
-#line 2534 "upb/json/parser.rl"
+#line 2540 "upb/json/parser.rl"
 	{ start_hex(parser); }
 	break;
 	case 6:
-#line 2535 "upb/json/parser.rl"
+#line 2541 "upb/json/parser.rl"
 	{ hexdigit(parser, p); }
 	break;
 	case 7:
-#line 2536 "upb/json/parser.rl"
+#line 2542 "upb/json/parser.rl"
 	{ CHECK_RETURN_TOP(end_hex(parser)); }
 	break;
 	case 8:
-#line 2542 "upb/json/parser.rl"
+#line 2548 "upb/json/parser.rl"
 	{ CHECK_RETURN_TOP(escape(parser, p)); }
 	break;
 	case 9:
-#line 2548 "upb/json/parser.rl"
+#line 2554 "upb/json/parser.rl"
 	{ p--; {cs = stack[--top]; goto _again;} }
 	break;
 	case 10:
-#line 2560 "upb/json/parser.rl"
+#line 2566 "upb/json/parser.rl"
 	{ start_duration_base(parser, p); }
 	break;
 	case 11:
-#line 2561 "upb/json/parser.rl"
+#line 2567 "upb/json/parser.rl"
 	{ CHECK_RETURN_TOP(end_duration_base(parser, p)); }
 	break;
 	case 12:
-#line 2563 "upb/json/parser.rl"
+#line 2569 "upb/json/parser.rl"
 	{ p--; {cs = stack[--top]; goto _again;} }
 	break;
 	case 13:
-#line 2568 "upb/json/parser.rl"
+#line 2574 "upb/json/parser.rl"
 	{ start_timestamp_base(parser, p); }
 	break;
 	case 14:
-#line 2569 "upb/json/parser.rl"
+#line 2575 "upb/json/parser.rl"
 	{ CHECK_RETURN_TOP(end_timestamp_base(parser, p)); }
 	break;
 	case 15:
-#line 2571 "upb/json/parser.rl"
+#line 2577 "upb/json/parser.rl"
 	{ start_timestamp_fraction(parser, p); }
 	break;
 	case 16:
-#line 2572 "upb/json/parser.rl"
+#line 2578 "upb/json/parser.rl"
 	{ CHECK_RETURN_TOP(end_timestamp_fraction(parser, p)); }
 	break;
 	case 17:
-#line 2574 "upb/json/parser.rl"
+#line 2580 "upb/json/parser.rl"
 	{ start_timestamp_zone(parser, p); }
 	break;
 	case 18:
-#line 2575 "upb/json/parser.rl"
+#line 2581 "upb/json/parser.rl"
 	{ CHECK_RETURN_TOP(end_timestamp_zone(parser, p)); }
 	break;
 	case 19:
-#line 2577 "upb/json/parser.rl"
+#line 2583 "upb/json/parser.rl"
 	{ p--; {cs = stack[--top]; goto _again;} }
 	break;
 	case 20:
-#line 2582 "upb/json/parser.rl"
+#line 2588 "upb/json/parser.rl"
 	{ start_fieldmask_path_text(parser, p); }
 	break;
 	case 21:
-#line 2583 "upb/json/parser.rl"
+#line 2589 "upb/json/parser.rl"
 	{ end_fieldmask_path_text(parser, p); }
 	break;
 	case 22:
-#line 2588 "upb/json/parser.rl"
+#line 2594 "upb/json/parser.rl"
 	{ start_fieldmask_path(parser); }
 	break;
 	case 23:
-#line 2589 "upb/json/parser.rl"
+#line 2595 "upb/json/parser.rl"
 	{ end_fieldmask_path(parser); }
 	break;
 	case 24:
-#line 2595 "upb/json/parser.rl"
+#line 2601 "upb/json/parser.rl"
 	{ p--; {cs = stack[--top]; goto _again;} }
 	break;
 	case 25:
-#line 2600 "upb/json/parser.rl"
-=======
-#line 2567 "upb/json/parser.rl"
-	{ p--; {cs = stack[--top]; goto _again;} }
-	break;
-	case 2:
-#line 2569 "upb/json/parser.rl"
-	{ p--; {stack[top++] = cs; cs = 23;goto _again;} }
-	break;
-	case 3:
-#line 2573 "upb/json/parser.rl"
-	{ start_text(parser, p); }
-	break;
-	case 4:
-#line 2574 "upb/json/parser.rl"
-	{ CHECK_RETURN_TOP(end_text(parser, p)); }
-	break;
-	case 5:
-#line 2580 "upb/json/parser.rl"
-	{ start_hex(parser); }
-	break;
-	case 6:
-#line 2581 "upb/json/parser.rl"
-	{ hexdigit(parser, p); }
-	break;
-	case 7:
-#line 2582 "upb/json/parser.rl"
-	{ CHECK_RETURN_TOP(end_hex(parser)); }
-	break;
-	case 8:
-#line 2588 "upb/json/parser.rl"
-	{ CHECK_RETURN_TOP(escape(parser, p)); }
-	break;
-	case 9:
-#line 2594 "upb/json/parser.rl"
-	{ p--; {cs = stack[--top]; goto _again;} }
-	break;
-	case 10:
 #line 2606 "upb/json/parser.rl"
-	{ start_duration_base(parser, p); }
-	break;
-	case 11:
-#line 2607 "upb/json/parser.rl"
-	{ CHECK_RETURN_TOP(end_duration_base(parser, p)); }
-	break;
-	case 12:
-#line 2609 "upb/json/parser.rl"
-	{ p--; {cs = stack[--top]; goto _again;} }
-	break;
-	case 13:
-#line 2614 "upb/json/parser.rl"
-	{ start_timestamp_base(parser, p); }
-	break;
-	case 14:
-#line 2615 "upb/json/parser.rl"
-	{ CHECK_RETURN_TOP(end_timestamp_base(parser, p)); }
-	break;
-	case 15:
-#line 2617 "upb/json/parser.rl"
-	{ start_timestamp_fraction(parser, p); }
-	break;
-	case 16:
-#line 2618 "upb/json/parser.rl"
-	{ CHECK_RETURN_TOP(end_timestamp_fraction(parser, p)); }
-	break;
-	case 17:
-#line 2620 "upb/json/parser.rl"
-	{ start_timestamp_zone(parser, p); }
-	break;
-	case 18:
-#line 2621 "upb/json/parser.rl"
-	{ CHECK_RETURN_TOP(end_timestamp_zone(parser, p)); }
-	break;
-	case 19:
-#line 2623 "upb/json/parser.rl"
-	{ p--; {cs = stack[--top]; goto _again;} }
-	break;
-	case 20:
-#line 2628 "upb/json/parser.rl"
-	{ start_fieldmask_path_text(parser, p); }
-	break;
-	case 21:
-#line 2629 "upb/json/parser.rl"
-	{ end_fieldmask_path_text(parser, p); }
-	break;
-	case 22:
-#line 2634 "upb/json/parser.rl"
-	{ start_fieldmask_path(parser); }
-	break;
-	case 23:
-#line 2635 "upb/json/parser.rl"
-	{ end_fieldmask_path(parser); }
-	break;
-	case 24:
-#line 2641 "upb/json/parser.rl"
-	{ p--; {cs = stack[--top]; goto _again;} }
-	break;
-	case 25:
-#line 2646 "upb/json/parser.rl"
->>>>>>> 51f30e06
 	{
         if (is_wellknown_msg(parser, UPB_WELLKNOWN_TIMESTAMP)) {
           {stack[top++] = cs; cs = 47;goto _again;}
@@ -3097,19 +2978,11 @@
       }
 	break;
 	case 26:
-<<<<<<< HEAD
-#line 2613 "upb/json/parser.rl"
+#line 2619 "upb/json/parser.rl"
 	{ p--; {stack[top++] = cs; cs = 78;goto _again;} }
 	break;
 	case 27:
-#line 2618 "upb/json/parser.rl"
-=======
-#line 2659 "upb/json/parser.rl"
-	{ p--; {stack[top++] = cs; cs = 78;goto _again;} }
-	break;
-	case 27:
-#line 2664 "upb/json/parser.rl"
->>>>>>> 51f30e06
+#line 2624 "upb/json/parser.rl"
 	{
         if (is_wellknown_msg(parser, UPB_WELLKNOWN_ANY)) {
           start_any_member(parser, p);
@@ -3119,19 +2992,11 @@
       }
 	break;
 	case 28:
-<<<<<<< HEAD
-#line 2625 "upb/json/parser.rl"
+#line 2631 "upb/json/parser.rl"
 	{ CHECK_RETURN_TOP(end_membername(parser)); }
 	break;
 	case 29:
-#line 2628 "upb/json/parser.rl"
-=======
-#line 2671 "upb/json/parser.rl"
-	{ CHECK_RETURN_TOP(end_membername(parser)); }
-	break;
-	case 29:
-#line 2674 "upb/json/parser.rl"
->>>>>>> 51f30e06
+#line 2634 "upb/json/parser.rl"
 	{
         if (is_wellknown_msg(parser, UPB_WELLKNOWN_ANY)) {
           end_any_member(parser, p);
@@ -3141,11 +3006,7 @@
       }
 	break;
 	case 30:
-<<<<<<< HEAD
-#line 2639 "upb/json/parser.rl"
-=======
-#line 2685 "upb/json/parser.rl"
->>>>>>> 51f30e06
+#line 2645 "upb/json/parser.rl"
 	{
         if (is_wellknown_msg(parser, UPB_WELLKNOWN_ANY)) {
           start_any_object(parser, p);
@@ -3155,11 +3016,7 @@
       }
 	break;
 	case 31:
-<<<<<<< HEAD
-#line 2648 "upb/json/parser.rl"
-=======
-#line 2694 "upb/json/parser.rl"
->>>>>>> 51f30e06
+#line 2654 "upb/json/parser.rl"
 	{
         if (is_wellknown_msg(parser, UPB_WELLKNOWN_ANY)) {
           CHECK_RETURN_TOP(end_any_object(parser, p));
@@ -3169,105 +3026,54 @@
       }
 	break;
 	case 32:
-<<<<<<< HEAD
-#line 2660 "upb/json/parser.rl"
+#line 2666 "upb/json/parser.rl"
 	{ CHECK_RETURN_TOP(start_array(parser)); }
 	break;
 	case 33:
-#line 2664 "upb/json/parser.rl"
+#line 2670 "upb/json/parser.rl"
 	{ end_array(parser); }
 	break;
 	case 34:
-#line 2669 "upb/json/parser.rl"
+#line 2675 "upb/json/parser.rl"
 	{ CHECK_RETURN_TOP(start_number(parser, p)); }
 	break;
 	case 35:
-#line 2670 "upb/json/parser.rl"
+#line 2676 "upb/json/parser.rl"
 	{ CHECK_RETURN_TOP(end_number(parser, p)); }
 	break;
 	case 36:
-#line 2672 "upb/json/parser.rl"
+#line 2678 "upb/json/parser.rl"
 	{ CHECK_RETURN_TOP(start_stringval(parser)); }
 	break;
 	case 37:
-#line 2673 "upb/json/parser.rl"
+#line 2679 "upb/json/parser.rl"
 	{ CHECK_RETURN_TOP(end_stringval(parser)); }
 	break;
 	case 38:
-#line 2675 "upb/json/parser.rl"
+#line 2681 "upb/json/parser.rl"
 	{ CHECK_RETURN_TOP(end_bool(parser, true)); }
 	break;
 	case 39:
-#line 2677 "upb/json/parser.rl"
+#line 2683 "upb/json/parser.rl"
 	{ CHECK_RETURN_TOP(end_bool(parser, false)); }
 	break;
 	case 40:
-#line 2679 "upb/json/parser.rl"
+#line 2685 "upb/json/parser.rl"
 	{ CHECK_RETURN_TOP(end_null(parser)); }
 	break;
 	case 41:
-#line 2681 "upb/json/parser.rl"
+#line 2687 "upb/json/parser.rl"
 	{ CHECK_RETURN_TOP(start_subobject_full(parser)); }
 	break;
 	case 42:
-#line 2682 "upb/json/parser.rl"
+#line 2688 "upb/json/parser.rl"
 	{ end_subobject_full(parser); }
 	break;
 	case 43:
-#line 2687 "upb/json/parser.rl"
+#line 2693 "upb/json/parser.rl"
 	{ p--; {cs = stack[--top]; goto _again;} }
 	break;
-#line 3071 "upb/json/parser.c"
-=======
-#line 2706 "upb/json/parser.rl"
-	{ CHECK_RETURN_TOP(start_array(parser)); }
-	break;
-	case 33:
-#line 2710 "upb/json/parser.rl"
-	{ end_array(parser); }
-	break;
-	case 34:
-#line 2715 "upb/json/parser.rl"
-	{ CHECK_RETURN_TOP(start_number(parser, p)); }
-	break;
-	case 35:
-#line 2716 "upb/json/parser.rl"
-	{ CHECK_RETURN_TOP(end_number(parser, p)); }
-	break;
-	case 36:
-#line 2718 "upb/json/parser.rl"
-	{ CHECK_RETURN_TOP(start_stringval(parser)); }
-	break;
-	case 37:
-#line 2719 "upb/json/parser.rl"
-	{ CHECK_RETURN_TOP(end_stringval(parser)); }
-	break;
-	case 38:
-#line 2721 "upb/json/parser.rl"
-	{ CHECK_RETURN_TOP(end_bool(parser, true)); }
-	break;
-	case 39:
-#line 2723 "upb/json/parser.rl"
-	{ CHECK_RETURN_TOP(end_bool(parser, false)); }
-	break;
-	case 40:
-#line 2725 "upb/json/parser.rl"
-	{ CHECK_RETURN_TOP(end_null(parser)); }
-	break;
-	case 41:
-#line 2727 "upb/json/parser.rl"
-	{ CHECK_RETURN_TOP(start_subobject_full(parser)); }
-	break;
-	case 42:
-#line 2728 "upb/json/parser.rl"
-	{ end_subobject_full(parser); }
-	break;
-	case 43:
-#line 2733 "upb/json/parser.rl"
-	{ p--; {cs = stack[--top]; goto _again;} }
-	break;
-#line 3117 "upb/json/parser.c"
->>>>>>> 51f30e06
+#line 3077 "upb/json/parser.c"
 		}
 	}
 
@@ -3284,59 +3090,32 @@
 	while ( __nacts-- > 0 ) {
 		switch ( *__acts++ ) {
 	case 0:
-<<<<<<< HEAD
-#line 2519 "upb/json/parser.rl"
-=======
-#line 2565 "upb/json/parser.rl"
->>>>>>> 51f30e06
+#line 2525 "upb/json/parser.rl"
 	{ p--; {cs = stack[--top]; 	if ( p == pe )
 		goto _test_eof;
 goto _again;} }
 	break;
 	case 35:
-<<<<<<< HEAD
-#line 2670 "upb/json/parser.rl"
+#line 2676 "upb/json/parser.rl"
 	{ CHECK_RETURN_TOP(end_number(parser, p)); }
 	break;
 	case 38:
-#line 2675 "upb/json/parser.rl"
+#line 2681 "upb/json/parser.rl"
 	{ CHECK_RETURN_TOP(end_bool(parser, true)); }
 	break;
 	case 39:
-#line 2677 "upb/json/parser.rl"
+#line 2683 "upb/json/parser.rl"
 	{ CHECK_RETURN_TOP(end_bool(parser, false)); }
 	break;
 	case 40:
-#line 2679 "upb/json/parser.rl"
+#line 2685 "upb/json/parser.rl"
 	{ CHECK_RETURN_TOP(end_null(parser)); }
 	break;
 	case 42:
-#line 2682 "upb/json/parser.rl"
+#line 2688 "upb/json/parser.rl"
 	{ end_subobject_full(parser); }
 	break;
-#line 3113 "upb/json/parser.c"
-=======
-#line 2716 "upb/json/parser.rl"
-	{ CHECK_RETURN_TOP(end_number(parser, p)); }
-	break;
-	case 38:
-#line 2721 "upb/json/parser.rl"
-	{ CHECK_RETURN_TOP(end_bool(parser, true)); }
-	break;
-	case 39:
-#line 2723 "upb/json/parser.rl"
-	{ CHECK_RETURN_TOP(end_bool(parser, false)); }
-	break;
-	case 40:
-#line 2725 "upb/json/parser.rl"
-	{ CHECK_RETURN_TOP(end_null(parser)); }
-	break;
-	case 42:
-#line 2728 "upb/json/parser.rl"
-	{ end_subobject_full(parser); }
-	break;
-#line 3159 "upb/json/parser.c"
->>>>>>> 51f30e06
+#line 3119 "upb/json/parser.c"
 		}
 	}
 	}
@@ -3344,11 +3123,7 @@
 	_out: {}
 	}
 
-<<<<<<< HEAD
-#line 2715 "upb/json/parser.rl"
-=======
-#line 2761 "upb/json/parser.rl"
->>>>>>> 51f30e06
+#line 2721 "upb/json/parser.rl"
 
   if (p != pe) {
     upb_status_seterrf(parser->status, "Parse error at '%.*s'\n", pe - p, p);
@@ -3396,21 +3171,13 @@
 
   /* Emit Ragel initialization of the parser. */
   
-<<<<<<< HEAD
-#line 3169 "upb/json/parser.c"
-=======
-#line 3216 "upb/json/parser.c"
->>>>>>> 51f30e06
+#line 3175 "upb/json/parser.c"
 	{
 	cs = json_start;
 	top = 0;
 	}
 
-<<<<<<< HEAD
-#line 2762 "upb/json/parser.rl"
-=======
-#line 2809 "upb/json/parser.rl"
->>>>>>> 51f30e06
+#line 2768 "upb/json/parser.rl"
   p->current_state = cs;
   p->parser_top = top;
   accumulate_clear(p);
